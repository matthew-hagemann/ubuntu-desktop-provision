library subiquity_client;

<<<<<<< HEAD
import 'dart:ui';
import 'package:tuple/tuple.dart';

class SubiquityClient {
  // TODO: parse languagelist instead of a hardcoded list
  final languagelist = [
    Tuple2<Locale, String>(Locale('en', 'US'), 'English'),
    Tuple2<Locale, String>(Locale('en', 'GB'), 'English (UK)'),
    Tuple2<Locale, String>(Locale('kab'), 'Tamaziɣt Taqbaylit'),
    Tuple2<Locale, String>(Locale('ca'), 'Català'),
    Tuple2<Locale, String>(
        Locale.fromSubtags(languageCode: 'zh', scriptCode: 'Hans'), '中文(简体)'),
    Tuple2<Locale, String>(Locale('hr'), 'Hrvatski'),
    Tuple2<Locale, String>(Locale('cs'), 'Čeština'),
    Tuple2<Locale, String>(Locale('ast'), 'Asturianu'),
    Tuple2<Locale, String>(Locale('be'), 'Беларуская'),
    Tuple2<Locale, String>(Locale('nl'), 'Nederlands'),
    Tuple2<Locale, String>(Locale('fi'), 'Suomi'),
    Tuple2<Locale, String>(Locale('fr'), 'Français'),
    Tuple2<Locale, String>(Locale('de'), 'Deutsch'),
    Tuple2<Locale, String>(Locale('el'), 'Ελληνικά'),
    Tuple2<Locale, String>(Locale('he'), 'עברית'),
    Tuple2<Locale, String>(Locale('hu'), 'Magyar'),
    Tuple2<Locale, String>(Locale('id'), 'Bahasa Indonesia'),
    Tuple2<Locale, String>(Locale('lv'), 'Latviski'),
    Tuple2<Locale, String>(Locale('lt'), 'Lietuviškai'),
    Tuple2<Locale, String>(Locale('pl'), 'Polski'),
    Tuple2<Locale, String>(Locale('ru'), 'Русский'),
    Tuple2<Locale, String>(Locale('sr'), 'Српски'),
    Tuple2<Locale, String>(Locale('es'), 'Español'),
    Tuple2<Locale, String>(Locale('sv'), 'Svenska'),
    Tuple2<Locale, String>(Locale('bo'), 'བོད་ཡིག'),
    Tuple2<Locale, String>(Locale('uk'), 'Українська'),
    Tuple2<Locale, String>(Locale('nb'), 'Norsk bokmål'),
    Tuple2<Locale, String>(Locale('oc'), 'Galés'),
  ];

  // TODO: un-hardcode
  final releaseNotesURL = 'https://wiki.ubuntu.com/GroovyGorilla/ReleaseNotes';
=======
import 'package:http/http.dart';
import 'package:subiquity_client/src/http_unix_client.dart';

class SubiquityClient {
  HttpUnixClient _client;

  void open(String socket_path) {
    _client = HttpUnixClient(socket_path);
  }

  void close() {
    _client.close();
  }

  Future<String> status() async {
    var request = Request('GET', Uri.http('localhost', 'meta/status'));
    var response = await _client.send(request);
    return response.stream.bytesToString();
  }

  Future<String> keyboard() async {
    var request = Request('GET', Uri.http('localhost', 'keyboard'));
    var response = await _client.send(request);
    return response.stream.bytesToString();
  }

  Future<String> locale() async {
    var request = Request('GET', Uri.http('localhost', 'locale'));
    var response = await _client.send(request);
    return response.stream.bytesToString();
  }
>>>>>>> a156f896
}<|MERGE_RESOLUTION|>--- conflicted
+++ resolved
@@ -1,10 +1,39 @@
 library subiquity_client;
 
-<<<<<<< HEAD
 import 'dart:ui';
+import 'package:http/http.dart';
+import 'package:subiquity_client/src/http_unix_client.dart';
 import 'package:tuple/tuple.dart';
 
 class SubiquityClient {
+  HttpUnixClient _client;
+
+  void open(String socket_path) {
+    _client = HttpUnixClient(socket_path);
+  }
+
+  void close() {
+    _client.close();
+  }
+
+  Future<String> status() async {
+    var request = Request('GET', Uri.http('localhost', 'meta/status'));
+    var response = await _client.send(request);
+    return response.stream.bytesToString();
+  }
+
+  Future<String> keyboard() async {
+    var request = Request('GET', Uri.http('localhost', 'keyboard'));
+    var response = await _client.send(request);
+    return response.stream.bytesToString();
+  }
+
+  Future<String> locale() async {
+    var request = Request('GET', Uri.http('localhost', 'locale'));
+    var response = await _client.send(request);
+    return response.stream.bytesToString();
+  }
+
   // TODO: parse languagelist instead of a hardcoded list
   final languagelist = [
     Tuple2<Locale, String>(Locale('en', 'US'), 'English'),
@@ -40,37 +69,4 @@
 
   // TODO: un-hardcode
   final releaseNotesURL = 'https://wiki.ubuntu.com/GroovyGorilla/ReleaseNotes';
-=======
-import 'package:http/http.dart';
-import 'package:subiquity_client/src/http_unix_client.dart';
-
-class SubiquityClient {
-  HttpUnixClient _client;
-
-  void open(String socket_path) {
-    _client = HttpUnixClient(socket_path);
-  }
-
-  void close() {
-    _client.close();
-  }
-
-  Future<String> status() async {
-    var request = Request('GET', Uri.http('localhost', 'meta/status'));
-    var response = await _client.send(request);
-    return response.stream.bytesToString();
-  }
-
-  Future<String> keyboard() async {
-    var request = Request('GET', Uri.http('localhost', 'keyboard'));
-    var response = await _client.send(request);
-    return response.stream.bytesToString();
-  }
-
-  Future<String> locale() async {
-    var request = Request('GET', Uri.http('localhost', 'locale'));
-    var response = await _client.send(request);
-    return response.stream.bytesToString();
-  }
->>>>>>> a156f896
 }