import 'package:flutter_test/flutter_test.dart';
import 'package:subiquity_client/subiquity_client.dart';

import 'package:subiquity_client/test/test_server.dart';

void main() {
<<<<<<< HEAD
  test('checks for expected languages', () {
    final client = SubiquityClient();
    expect(client.languagelist.contains('English'), true);
    expect(client.languagelist.contains('English (UK)'), true);
    expect(client.languagelist.contains('中文(简体)'), true);
    expect(client.languagelist.contains('Русский'), true);
=======
  final _test_server = TestServer();
  final _client = SubiquityClient();
  var _socket_path;

  setUp(() async {
    _socket_path = await _test_server.start('examples/simple.json');
    _client.open(_socket_path);
  });

  tearDown(() async {
    _test_server.stop();
    _client.close();
  });

  test('simple server requests', () async {
    expect(await _client.status(), contains('"state": "INTERACTIVE"'));
    expect(await _client.keyboard(),
        '{"layout": "us", "variant": "", "toggle": null}');
    // expect(await client.locale(), '"en_US"');
>>>>>>> a156f896
  });
}<|MERGE_RESOLUTION|>--- conflicted
+++ resolved
@@ -1,17 +1,10 @@
 import 'package:flutter_test/flutter_test.dart';
+
 import 'package:subiquity_client/subiquity_client.dart';
 
 import 'package:subiquity_client/test/test_server.dart';
 
 void main() {
-<<<<<<< HEAD
-  test('checks for expected languages', () {
-    final client = SubiquityClient();
-    expect(client.languagelist.contains('English'), true);
-    expect(client.languagelist.contains('English (UK)'), true);
-    expect(client.languagelist.contains('中文(简体)'), true);
-    expect(client.languagelist.contains('Русский'), true);
-=======
   final _test_server = TestServer();
   final _client = SubiquityClient();
   var _socket_path;
@@ -31,6 +24,5 @@
     expect(await _client.keyboard(),
         '{"layout": "us", "variant": "", "toggle": null}');
     // expect(await client.locale(), '"en_US"');
->>>>>>> a156f896
   });
 }