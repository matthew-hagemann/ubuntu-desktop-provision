import 'package:flutter/material.dart';
import 'package:intl/intl.dart';

import 'l10n/messages_all.dart';

class UbuntuLocalizations {
  UbuntuLocalizations(this.localeName);

  static Future<UbuntuLocalizations> load(Locale locale) {
    final name = (locale.countryCode != null && locale.countryCode.isEmpty)
        ? locale.languageCode
        : locale.toString();
    final localeName = Intl.canonicalizedLocale(name);
    return initializeMessages(localeName).then((_) {
      Intl.defaultLocale = localeName;
      return UbuntuLocalizations(localeName);
    });
  }

  static UbuntuLocalizations of(BuildContext context) {
    return Localizations.of<UbuntuLocalizations>(context, UbuntuLocalizations);
  }

<<<<<<< HEAD
  // TODO: update this list when adding new translations
  static const supportedLocales = ['en', 'fr', 'oc'];
=======
  // XXX: update this list when adding new translations
  static final supportedLocales = ['en', 'fr', 'it'];
>>>>>>> a106132c

  final String localeName;

  static const LocalizationsDelegate<UbuntuLocalizations> delegate =
      _UbuntuLocalizationsDelegate();

  String get appTitle => Intl.message('Ubuntu Desktop Installer');

  String get goBackButtonText => Intl.message('Go Back');
  String get continueButtonText => Intl.message('Continue');
  String get restartButtonText => Intl.message('Restart');
}

class _UbuntuLocalizationsDelegate
    extends LocalizationsDelegate<UbuntuLocalizations> {
  const _UbuntuLocalizationsDelegate();

  @override
  bool isSupported(Locale locale) =>
      UbuntuLocalizations.supportedLocales.contains(locale.languageCode);

  @override
  Future<UbuntuLocalizations> load(Locale locale) =>
      UbuntuLocalizations.load(locale);

  @override
  bool shouldReload(_UbuntuLocalizationsDelegate old) => false;
}<|MERGE_RESOLUTION|>--- conflicted
+++ resolved
@@ -21,13 +21,8 @@
     return Localizations.of<UbuntuLocalizations>(context, UbuntuLocalizations);
   }
 
-<<<<<<< HEAD
   // TODO: update this list when adding new translations
-  static const supportedLocales = ['en', 'fr', 'oc'];
-=======
-  // XXX: update this list when adding new translations
-  static final supportedLocales = ['en', 'fr', 'it'];
->>>>>>> a106132c
+  static const supportedLocales = ['en', 'fr', 'it', 'oc'];
 
   final String localeName;
 
