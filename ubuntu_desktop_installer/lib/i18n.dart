--- conflicted
+++ resolved
@@ -21,13 +21,8 @@
     return Localizations.of<UbuntuLocalizations>(context, UbuntuLocalizations);
   }
 
-<<<<<<< HEAD
   // TODO: update this list when adding new translations
-  static const supportedLocales = ['en', 'fr'];
-=======
-  // XXX: update this list when adding new translations
-  static final supportedLocales = ['en', 'fr', 'oc'];
->>>>>>> e1ac2119
+  static const supportedLocales = ['en', 'fr', 'oc'];
 
   final String localeName;
 
