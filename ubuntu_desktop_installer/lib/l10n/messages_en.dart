--- conflicted
+++ resolved
@@ -19,35 +19,41 @@
 class MessageLookup extends MessageLookupByLibrary {
   String get localeName => 'en';
 
-<<<<<<< HEAD
-  static m0(url) => "For instructions, open this page on a phone or other device: <a href=\"https://${url}\">${url}</a>";
-
-  static m1(url) => "You may wish to read the <a href=\"${url}\">release notes</a>.";
-=======
   static String m0(Object url) =>
       "For instructions, open this page on a phone or other device: <a href=\"https://$url\">$url</a>";
 
   static String m1(Object url) =>
       "You may wish to read the <a href=\"$url\">release notes</a>.";
->>>>>>> 86a0331e
 
   final messages = _notInlinedMessages(_notInlinedMessages);
-  static _notInlinedMessages(_) => <String, Function> {
-    "Continue" : MessageLookupByLibrary.simpleMessage("Continue"),
-    "Go Back" : MessageLookupByLibrary.simpleMessage("Go Back"),
-    "Install Ubuntu" : MessageLookupByLibrary.simpleMessage("Install Ubuntu"),
-    "Install Ubuntu alongside (or instead of) your current operating system. This shouldn\'t take too long." : MessageLookupByLibrary.simpleMessage("Install Ubuntu alongside (or instead of) your current operating system. This shouldn\'t take too long."),
-    "Repair installation" : MessageLookupByLibrary.simpleMessage("Repair installation"),
-    "Repairing will reinstall all installed software without touching documents or settings." : MessageLookupByLibrary.simpleMessage("Repairing will reinstall all installed software without touching documents or settings."),
-    "Restart" : MessageLookupByLibrary.simpleMessage("Restart"),
-    "This computer uses Intel RST (Rapid Storage Technology). You need to turn off RST in Windows before installing Ubuntu." : MessageLookupByLibrary.simpleMessage("This computer uses Intel RST (Rapid Storage Technology). You need to turn off RST in Windows before installing Ubuntu."),
-    "Try Ubuntu" : MessageLookupByLibrary.simpleMessage("Try Ubuntu"),
-    "Try or install" : MessageLookupByLibrary.simpleMessage("Try or install"),
-    "Turn off RST" : MessageLookupByLibrary.simpleMessage("Turn off RST"),
-    "Ubuntu Desktop Installer" : MessageLookupByLibrary.simpleMessage("Ubuntu Desktop Installer"),
-    "Welcome" : MessageLookupByLibrary.simpleMessage("Welcome"),
-    "You can try Ubuntu without making any changes to your computer." : MessageLookupByLibrary.simpleMessage("You can try Ubuntu without making any changes to your computer."),
-    "instructions" : m0,
-    "releaseNotesLabel" : m1
-  };
+  static Map<String, Function> _notInlinedMessages(_) => <String, Function>{
+        "Continue": MessageLookupByLibrary.simpleMessage("Continue"),
+        "Go Back": MessageLookupByLibrary.simpleMessage("Go Back"),
+        "Install Ubuntu":
+            MessageLookupByLibrary.simpleMessage("Install Ubuntu"),
+        "Install Ubuntu alongside (or instead of) your current operating system. This shouldn\'t take too long.":
+            MessageLookupByLibrary.simpleMessage(
+                "Install Ubuntu alongside (or instead of) your current operating system. This shouldn\'t take too long."),
+        "Repair installation":
+            MessageLookupByLibrary.simpleMessage("Repair installation"),
+        "Repairing will reinstall all installed software without touching documents or settings.":
+            MessageLookupByLibrary.simpleMessage(
+                "Repairing will reinstall all installed software without touching documents or settings."),
+        "Restart": MessageLookupByLibrary.simpleMessage("Restart"),
+        "This computer uses Intel RST (Rapid Storage Technology). You need to turn off RST in Windows before installing Ubuntu.":
+            MessageLookupByLibrary.simpleMessage(
+                "This computer uses Intel RST (Rapid Storage Technology). You need to turn off RST in Windows before installing Ubuntu."),
+        "Try Ubuntu": MessageLookupByLibrary.simpleMessage("Try Ubuntu"),
+        "Try or install":
+            MessageLookupByLibrary.simpleMessage("Try or install"),
+        "Turn off RST": MessageLookupByLibrary.simpleMessage("Turn off RST"),
+        "Ubuntu Desktop Installer":
+            MessageLookupByLibrary.simpleMessage("Ubuntu Desktop Installer"),
+        "Welcome": MessageLookupByLibrary.simpleMessage("Welcome"),
+        "You can try Ubuntu without making any changes to your computer.":
+            MessageLookupByLibrary.simpleMessage(
+                "You can try Ubuntu without making any changes to your computer."),
+        "instructions": m0,
+        "releaseNotesLabel": m1
+      };
 }