--- conflicted
+++ resolved
@@ -45,16 +45,9 @@
 
 /// User programs should call this before using [localeName] for messages.
 Future<bool> initializeMessages(String localeName) async {
-<<<<<<< HEAD
-  var availableLocale = Intl.verifiedLocale(
-    localeName,
-    (locale) => _deferredLibraries[locale] != null,
-    onFailure: (_) => null);
-=======
   final availableLocale = Intl.verifiedLocale(
       localeName, (locale) => _deferredLibraries[locale] != null,
       onFailure: (_) => null);
->>>>>>> 86a0331e
   if (availableLocale == null) {
     return Future.value(false);
   }
@@ -74,8 +67,8 @@
 }
 
 MessageLookupByLibrary _findGeneratedMessagesFor(String locale) {
-  var actualLocale = Intl.verifiedLocale(locale, _messagesExistFor,
-      onFailure: (_) => null);
+  var actualLocale =
+      Intl.verifiedLocale(locale, _messagesExistFor, onFailure: (_) => null);
   if (actualLocale == null) return null;
   return _findExact(actualLocale);
 }