--- conflicted
+++ resolved
@@ -19,11 +19,8 @@
 import 'messages_fr.dart' deferred as messages_fr;
 import 'messages_it.dart' deferred as messages_it;
 import 'messages_messages.dart' deferred as messages_messages;
-<<<<<<< HEAD
+import 'messages_oc.dart' deferred as messages_oc;
 import 'messages_pt.dart' deferred as messages_pt;
-=======
-import 'messages_oc.dart' deferred as messages_oc;
->>>>>>> 81ade000
 
 typedef Future<dynamic> LibraryLoader();
 final Map<String, LibraryLoader> _deferredLibraries = {
@@ -31,11 +28,8 @@
   'fr': messages_fr.loadLibrary,
   'it': messages_it.loadLibrary,
   'messages': messages_messages.loadLibrary,
-<<<<<<< HEAD
+  'oc': messages_oc.loadLibrary,
   'pt': messages_pt.loadLibrary,
-=======
-  'oc': messages_oc.loadLibrary,
->>>>>>> 81ade000
 };
 
 MessageLookupByLibrary _findExact(String localeName) {
@@ -48,13 +42,10 @@
       return messages_it.messages;
     case 'messages':
       return messages_messages.messages;
-<<<<<<< HEAD
+    case 'oc':
+      return messages_oc.messages;
     case 'pt':
       return messages_pt.messages;
-=======
-    case 'oc':
-      return messages_oc.messages;
->>>>>>> 81ade000
     default:
       return null;
   }
