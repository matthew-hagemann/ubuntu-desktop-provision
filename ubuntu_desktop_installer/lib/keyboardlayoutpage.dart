import 'package:flutter/material.dart';
import 'package:flutter/rendering.dart';
import 'package:flutter/scheduler.dart';
import 'package:intl/intl.dart';
import 'package:scroll_to_index/scroll_to_index.dart';
import 'package:yaru/yaru.dart';
import 'package:subiquity_client/subiquity_client.dart';

import 'localized_view.dart';

class KeyboardLayoutPage extends StatefulWidget {
  const KeyboardLayoutPage({
    Key key,
    @required this.client,
  })  : assert(client != null, '`SubiquityClient` must not be `null`'),
        super(key: key);

  final SubiquityClient client;

  @override
  _KeyboardLayoutPageState createState() => _KeyboardLayoutPageState();

  String get title => Intl.message('Keyboard layout');

  String get header => Intl.message('Choose your keyboard layout:');

  String get hint => Intl.message('Type here to test your keyboard');

  String get detect => Intl.message('Detect Keyboard Layout');
}

class _KeyboardLayoutPageState extends State<KeyboardLayoutPage> {
  int _selectedLayoutIndex = 0;
  String _selectedLayoutName = '';
  int _selectedVariantIndex = 0;

  final _layoutListScrollController = AutoScrollController();
  final _keyboardVariantListScrollController = ScrollController();

  @override
  void initState() {
    super.initState();
    final locale = Intl.defaultLocale.toString().split('_').last.toLowerCase();
    // FIXME: incorrect heuristic:
    //    Ukrainian is uk, but the default keyboard layout should be ua
    //    Greek is el, but the default keyboard layout should be gr
    //    Catalan is ca, but the default keyboard layout should be es-cat
    //    The kbdnames.txt asset doesn't include a mapping between locales and
    //    default keyboard layouts, we'll need to add one.
    for (var i = 0; i < widget.client.keyboardlayoutlist.length; ++i) {
      if (locale.contains(widget.client.keyboardlayoutlist[i].item1)) {
        _selectedLayoutIndex = i;
        _selectedLayoutName = locale;
        break;
      }
    }
    SchedulerBinding.instance.addPostFrameCallback((_) =>
        _layoutListScrollController.scrollToIndex(_selectedLayoutIndex,
            preferPosition: AutoScrollPosition.middle,
            duration: const Duration(milliseconds: 1)));
  }

  @override
  void dispose() {
    super.dispose();
    _layoutListScrollController.dispose();
    _keyboardVariantListScrollController.dispose();
  }

  @override
  Widget build(BuildContext context) {
    return LocalizedView(
      builder: (context, lang) => Scaffold(
        appBar: AppBar(
          title: Text(widget.title),
          automaticallyImplyLeading: false,
        ),
        body: Container(
          padding: const EdgeInsets.all(20),
          child: Column(
            children: <Widget>[
              Expanded(
                child: Column(
                  children: <Widget>[
                    Align(
                      alignment: Alignment.centerLeft,
                      child: Text(widget.header),
                    ),
                    const SizedBox(height: 10),
                    Expanded(
                      child: Row(
                        children: <Widget>[
                          Expanded(
                            child: Container(
                              decoration: BoxDecoration(
                                border: Border.all(
                                  color: yaruLightTheme.dividerColor,
                                  width: 1,
                                ),
                                borderRadius: BorderRadius.circular(5.0),
                              ),
                              child: ListView.builder(
                                controller: _layoutListScrollController,
                                itemCount:
                                    widget.client.keyboardlayoutlist.length,
                                itemBuilder: (context, index) {
                                  return AutoScrollTag(
                                      index: index,
                                      key: ValueKey(index),
                                      controller: _layoutListScrollController,
                                      child: ListTile(
                                        title: Text(widget.client
                                            .keyboardlayoutlist[index].item2),
                                        selected: index == _selectedLayoutIndex,
                                        onTap: () {
                                          setState(() {
                                            _selectedLayoutIndex = index;
                                            _selectedLayoutName = widget
                                                .client
                                                .keyboardlayoutlist[index]
                                                .item1;
                                            _selectedVariantIndex = 0;
                                          });
                                        },
                                      ));
                                },
                              ),
<<<<<<< HEAD
=======
                              borderRadius: BorderRadius.circular(5.0),
                            ),
                            child: Scrollbar(
                              controller: _layoutListScrollController,
                              child: ListView.builder(
                                controller: _layoutListScrollController,
                                itemCount:
                                    widget.client.keyboardlayoutlist.length,
                                itemBuilder: (context, index) {
                                  return AutoScrollTag(
                                      index: index,
                                      key: ValueKey(index),
                                      controller: _layoutListScrollController,
                                      child: ListTile(
                                        title: Text(widget.client
                                            .keyboardlayoutlist[index].item2),
                                        selected: index == _selectedLayoutIndex,
                                        onTap: () {
                                          setState(() {
                                            _selectedLayoutIndex = index;
                                            _selectedLayoutName = widget
                                                .client
                                                .keyboardlayoutlist[index]
                                                .item1;
                                            _selectedVariantIndex = 0;
                                          });
                                        },
                                      ));
                                },
                              ),
>>>>>>> 22fe12a7
                            ),
                          ),
                          const SizedBox(width: 20),
                          Expanded(
                            child: Container(
                              decoration: BoxDecoration(
                                border: Border.all(
                                  color: yaruLightTheme.dividerColor,
                                  width: 1,
                                ),
                                borderRadius: BorderRadius.circular(5.0),
                              ),
                              child: ListView.builder(
                                itemCount: _selectedLayoutName.isNotEmpty
                                    ? widget
                                        .client
                                        .keyboardvariantlist[
                                            _selectedLayoutName]
                                        .length
                                    : 0,
                                itemBuilder: (context, index) {
                                  return ListTile(
                                    title: Text(widget
                                        .client
                                        .keyboardvariantlist[
                                            _selectedLayoutName][index]
                                        .item2),
                                    selected: index == _selectedVariantIndex,
                                    onTap: () {
                                      setState(() {
                                        _selectedVariantIndex = index;
                                      });
                                    },
                                  );
                                },
                              ),
<<<<<<< HEAD
=======
                              borderRadius: BorderRadius.circular(5.0),
                            ),
                            child: Scrollbar(
                              controller: _keyboardVariantListScrollController,
                              child: ListView.builder(
                                controller:
                                    _keyboardVariantListScrollController,
                                itemCount: _selectedLayoutName.isNotEmpty
                                    ? widget
                                        .client
                                        .keyboardvariantlist[
                                            _selectedLayoutName]
                                        .length
                                    : 0,
                                itemBuilder: (context, index) {
                                  return ListTile(
                                    title: Text(widget
                                        .client
                                        .keyboardvariantlist[
                                            _selectedLayoutName][index]
                                        .item2),
                                    selected: index == _selectedVariantIndex,
                                    onTap: () {
                                      setState(() {
                                        _selectedVariantIndex = index;
                                      });
                                    },
                                  );
                                },
                              ),
>>>>>>> 22fe12a7
                            ),
                          ),
                        ],
                      ),
                    ),
                    const SizedBox(height: 15),
                    TextField(
                      decoration: InputDecoration(
                        border: const OutlineInputBorder(),
                        hintText: widget.hint,
                      ),
                    ),
                    const SizedBox(height: 15),
                    Align(
                      alignment: Alignment.centerLeft,
                      child: OutlinedButton(
                        child: Text(widget.detect),
                        onPressed: () {
                          print('TODO: show dialog to detect keyboard layout');
                        },
                      ),
                    ),
                  ],
                ),
              ),
              const SizedBox(height: 20),
              ButtonBar(
                children: <OutlinedButton>[
                  OutlinedButton(
                    child: Text(lang.backButtonText),
                    onPressed: Navigator.of(context).pop,
                  ),
                  OutlinedButton(
                    child: Text(lang.continueButtonText),
                    onPressed: () {},
                  ),
                ],
              ),
            ],
          ),
        ),
      ),
    );
  }
}<|MERGE_RESOLUTION|>--- conflicted
+++ resolved
@@ -99,65 +99,35 @@
                                 ),
                                 borderRadius: BorderRadius.circular(5.0),
                               ),
-                              child: ListView.builder(
+                              child: Scrollbar(
                                 controller: _layoutListScrollController,
-                                itemCount:
-                                    widget.client.keyboardlayoutlist.length,
-                                itemBuilder: (context, index) {
-                                  return AutoScrollTag(
-                                      index: index,
-                                      key: ValueKey(index),
-                                      controller: _layoutListScrollController,
-                                      child: ListTile(
-                                        title: Text(widget.client
-                                            .keyboardlayoutlist[index].item2),
-                                        selected: index == _selectedLayoutIndex,
-                                        onTap: () {
-                                          setState(() {
-                                            _selectedLayoutIndex = index;
-                                            _selectedLayoutName = widget
-                                                .client
-                                                .keyboardlayoutlist[index]
-                                                .item1;
-                                            _selectedVariantIndex = 0;
-                                          });
-                                        },
-                                      ));
-                                },
-                              ),
-<<<<<<< HEAD
-=======
-                              borderRadius: BorderRadius.circular(5.0),
-                            ),
-                            child: Scrollbar(
-                              controller: _layoutListScrollController,
-                              child: ListView.builder(
-                                controller: _layoutListScrollController,
-                                itemCount:
-                                    widget.client.keyboardlayoutlist.length,
-                                itemBuilder: (context, index) {
-                                  return AutoScrollTag(
-                                      index: index,
-                                      key: ValueKey(index),
-                                      controller: _layoutListScrollController,
-                                      child: ListTile(
-                                        title: Text(widget.client
-                                            .keyboardlayoutlist[index].item2),
-                                        selected: index == _selectedLayoutIndex,
-                                        onTap: () {
-                                          setState(() {
-                                            _selectedLayoutIndex = index;
-                                            _selectedLayoutName = widget
-                                                .client
-                                                .keyboardlayoutlist[index]
-                                                .item1;
-                                            _selectedVariantIndex = 0;
-                                          });
-                                        },
-                                      ));
-                                },
-                              ),
->>>>>>> 22fe12a7
+                                child: ListView.builder(
+                                  controller: _layoutListScrollController,
+                                  itemCount:
+                                      widget.client.keyboardlayoutlist.length,
+                                  itemBuilder: (context, index) {
+                                    return AutoScrollTag(
+                                        index: index,
+                                        key: ValueKey(index),
+                                        controller: _layoutListScrollController,
+                                        child: ListTile(
+                                          title: Text(widget.client
+                                              .keyboardlayoutlist[index].item2),
+                                          selected: index == _selectedLayoutIndex,
+                                          onTap: () {
+                                            setState(() {
+                                              _selectedLayoutIndex = index;
+                                              _selectedLayoutName = widget
+                                                  .client
+                                                  .keyboardlayoutlist[index]
+                                                  .item1;
+                                              _selectedVariantIndex = 0;
+                                            });
+                                          },
+                                        ));
+                                  },
+                                ),
+                              ),
                             ),
                           ),
                           const SizedBox(width: 20),
@@ -170,63 +140,35 @@
                                 ),
                                 borderRadius: BorderRadius.circular(5.0),
                               ),
-                              child: ListView.builder(
-                                itemCount: _selectedLayoutName.isNotEmpty
-                                    ? widget
-                                        .client
-                                        .keyboardvariantlist[
-                                            _selectedLayoutName]
-                                        .length
-                                    : 0,
-                                itemBuilder: (context, index) {
-                                  return ListTile(
-                                    title: Text(widget
-                                        .client
-                                        .keyboardvariantlist[
-                                            _selectedLayoutName][index]
-                                        .item2),
-                                    selected: index == _selectedVariantIndex,
-                                    onTap: () {
-                                      setState(() {
-                                        _selectedVariantIndex = index;
-                                      });
-                                    },
-                                  );
-                                },
-                              ),
-<<<<<<< HEAD
-=======
-                              borderRadius: BorderRadius.circular(5.0),
-                            ),
-                            child: Scrollbar(
-                              controller: _keyboardVariantListScrollController,
-                              child: ListView.builder(
-                                controller:
-                                    _keyboardVariantListScrollController,
-                                itemCount: _selectedLayoutName.isNotEmpty
-                                    ? widget
-                                        .client
-                                        .keyboardvariantlist[
-                                            _selectedLayoutName]
-                                        .length
-                                    : 0,
-                                itemBuilder: (context, index) {
-                                  return ListTile(
-                                    title: Text(widget
-                                        .client
-                                        .keyboardvariantlist[
-                                            _selectedLayoutName][index]
-                                        .item2),
-                                    selected: index == _selectedVariantIndex,
-                                    onTap: () {
-                                      setState(() {
-                                        _selectedVariantIndex = index;
-                                      });
-                                    },
-                                  );
-                                },
-                              ),
->>>>>>> 22fe12a7
+                              child: Scrollbar(
+                                controller: _keyboardVariantListScrollController,
+                                child: ListView.builder(
+                                  controller:
+                                      _keyboardVariantListScrollController,
+                                  itemCount: _selectedLayoutName.isNotEmpty
+                                      ? widget
+                                          .client
+                                          .keyboardvariantlist[
+                                              _selectedLayoutName]
+                                          .length
+                                      : 0,
+                                  itemBuilder: (context, index) {
+                                    return ListTile(
+                                      title: Text(widget
+                                          .client
+                                          .keyboardvariantlist[
+                                              _selectedLayoutName][index]
+                                          .item2),
+                                      selected: index == _selectedVariantIndex,
+                                      onTap: () {
+                                        setState(() {
+                                          _selectedVariantIndex = index;
+                                        });
+                                      },
+                                    );
+                                  },
+                                ),
+                              ),
                             ),
                           ),
                         ],
