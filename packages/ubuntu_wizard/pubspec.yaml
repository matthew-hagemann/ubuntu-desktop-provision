--- conflicted
+++ resolved
@@ -32,12 +32,7 @@
       url: https://github.com/canonical/ubuntu-flutter-plugins.git
       path: packages/ubuntu_widgets
   url_launcher: ^6.1.0
-<<<<<<< HEAD
-  window_manager: ^0.3.0
   wizard_router: ^0.9.3
-=======
-  wizard_router: ^0.9.2
->>>>>>> 64066d94
   yaru: ^0.5.0
   yaru_widgets: ^2.1.0
 
