import 'ubuntu_init_localizations.dart';

/// The translations for Chinese (`zh`).
class UbuntuInitLocalizationsZh extends UbuntuInitLocalizations {
  UbuntuInitLocalizationsZh([String locale = 'zh']) : super(locale);

  @override
  String get welcomePageTitle => '欢迎';

  @override
  String welcomePageHeader(Object distro) {
    return '欢迎使用 $distro';
  }

  @override
  String get welcomeWhatsNew => '有什么新功能？';

  @override
  String get welcomeStartTitle => '顺畅起步';

  @override
  String get welcomeStartSubtitle => '支持更简洁的安装体验。';

  @override
  String get welcomeStoreTitle => '应用商店新外观';

  @override
  String get welcomeStoreSubtitle => '找到您喜欢的软件从未如此简单。';

  @override
  String get welcomeSecurityTitle => '增强安全';

  @override
  String get welcomeSecuritySubtitle => '新的硬件支持加密或 ZFS 加密选项。';

  @override
  String welcomeChangelogLabel(Object url) {
    return '<a href=\"$url\">查看更新日志</a>';
  }

  @override
  String get telemetryPageTitle => '数据收集';

  @override
  String telemetryHeader(Object distro) {
    return '帮助改善 $distro';
  }

  @override
  String telemetryDescription(Object distro) {
    return '向 $distro 匿名发送数据，让我们改善您的体验。';
  }

  @override
  String telemetryLabelOn(Object distro) {
    return '是的，与 $distro 团队分享系统数据';
  }

  @override
  String get telemetryLabelOff => '不，不要分享系统数据';

  @override
  String get telemetryReportLabel => '报告细节';

  @override
  String get telemetryReportTitle => '报告细节';

  @override
  String get telemetryLegalLabel => '法律信息';

  @override
  String get privacyPageTitle => '位置信息服务';

  @override
  String get privacyLocationTitle => '启用位置信息服务吗？';

  @override
  String get privacyLocationSubtitle => '让应用程序获取您的地理位置信息。\n您可以随时在“系统设置”中更改此设置。';

  @override
  String get privacyLocationEnable => '位置信息服务';

  @override
  String get privacyPolicyLink => '数据隐私政策';
<<<<<<< HEAD

  @override
  String ubuntuProMagicAttachInstructions(Object url) {
    return 'Magic attach with this code at <a href=\"https://$url\">$url</a>';
  }
=======
>>>>>>> 48d21638

  @override
  String get ubuntuProPageTitle => 'Ubuntu Pro';

  @override
  String get ubuntuProHeader => 'Attach this machine';

  @override
  String get ubuntuProOrAddTokenManually => 'or add a token manually';

  @override
  String get ubuntuProTokenTextfieldHint => 'Token';

  @override
  String get ubuntuProSubscriptionDescription => 'Get the most comprehensive subscription for open-source software security';

  @override
  String ubuntuProSubscriptionFreeForPersonalUse(Object url) {
    return 'Always free for personal use. 30-days trial for enterprises. <a href=\"https://$url\">Learn more</a>';
  }

  @override
  String get ubuntuProTokenAttachButton => 'Attach';

  @override
  String get ubuntuProTokenAttachError => 'Invalid token';

  @override
  String get ubuntuProTokenAttachSucess => 'Valid token';

  @override
  String get ubuntuProTokenAttachErrorVariant => 'Invalid token, retry';

  @override
  String get ubuntuProOnBoardingSkipForNow => 'Skip for now';

  @override
  String get ubuntuProOnBoardingSkipForNowDescription => 'You can always enable Ubuntu Pro later via the Software & Updates application.';

  @override
  String get ubuntuProOnBoardingEnableUbuntuPro => 'Enable Ubuntu Pro';

  @override
  String get ubuntuProOnBoardingEnableUbuntuProDescription => 'Attach this machine to an Ubuntu Pro subscription for security updates on a wider range of packages, until 2032.';

  @override
  String get ubuntuProSucessAttachHeader => 'Ubuntu Pro is now enabled in this machine';

  @override
  String get ubuntuProSucessAttachDescription => 'You can manage your Pro services in the Software & Updates application.';
}

/// The translations for Chinese, as used in Taiwan (`zh_TW`).
class UbuntuInitLocalizationsZhTw extends UbuntuInitLocalizationsZh {
  UbuntuInitLocalizationsZhTw(): super('zh_TW');

  @override
  String get welcomePageTitle => '歡迎';

  @override
  String welcomePageHeader(Object distro) {
    return '歡迎使用 $distro';
  }

  @override
  String get welcomeWhatsNew => '新功能介紹';

  @override
  String get welcomeStartTitle => '流暢的開局';

  @override
  String get welcomeStartSubtitle => '提供更加簡潔的安裝體驗。';

  @override
  String get welcomeStoreTitle => '商店新介面';

  @override
  String get welcomeStoreSubtitle => '尋找您喜愛的軟體從未如此簡單。';

  @override
  String get welcomeSecurityTitle => '增強安全性';

  @override
  String get welcomeSecuritySubtitle => '提供硬體支援磁碟加密或 ZFS 加密的選項。';

  @override
  String welcomeChangelogLabel(Object url) {
    return '<a href=\"$url\">檢視變更日誌</a>';
  }

  @override
  String get telemetryPageTitle => '數據蒐集';

  @override
  String telemetryHeader(Object distro) {
    return '協助我們改善 $distro';
  }

  @override
  String telemetryDescription(Object distro) {
    return '將您的資料匿名分享予 $distro 以改善您的體驗。';
  }

  @override
  String telemetryLabelOn(Object distro) {
    return '是，請將系統資料分享給 $distro 團隊';
  }

  @override
  String get telemetryLabelOff => '否，不要分享系統資料';

  @override
  String get telemetryReportLabel => '回報資料細節';

  @override
  String get telemetryReportTitle => '回報資料細節';

  @override
  String get telemetryLegalLabel => '法律條款';

  @override
  String get privacyPageTitle => '地理位置服務';

  @override
  String get privacyLocationTitle => '是否開啟地理位置服務？';

  @override
  String get privacyLocationSubtitle => '讓應用程式知道您的地理位置，\n您可以在「系統設定」中隨時變更。';

  @override
  String get privacyLocationEnable => '地理位置';

  @override
  String get privacyPolicyLink => '隱私條款';
}<|MERGE_RESOLUTION|>--- conflicted
+++ resolved
@@ -82,14 +82,11 @@
 
   @override
   String get privacyPolicyLink => '数据隐私政策';
-<<<<<<< HEAD
 
   @override
   String ubuntuProMagicAttachInstructions(Object url) {
     return 'Magic attach with this code at <a href=\"https://$url\">$url</a>';
   }
-=======
->>>>>>> 48d21638
 
   @override
   String get ubuntuProPageTitle => 'Ubuntu Pro';
@@ -104,7 +101,8 @@
   String get ubuntuProTokenTextfieldHint => 'Token';
 
   @override
-  String get ubuntuProSubscriptionDescription => 'Get the most comprehensive subscription for open-source software security';
+  String get ubuntuProSubscriptionDescription =>
+      'Get the most comprehensive subscription for open-source software security';
 
   @override
   String ubuntuProSubscriptionFreeForPersonalUse(Object url) {
@@ -127,24 +125,28 @@
   String get ubuntuProOnBoardingSkipForNow => 'Skip for now';
 
   @override
-  String get ubuntuProOnBoardingSkipForNowDescription => 'You can always enable Ubuntu Pro later via the Software & Updates application.';
+  String get ubuntuProOnBoardingSkipForNowDescription =>
+      'You can always enable Ubuntu Pro later via the Software & Updates application.';
 
   @override
   String get ubuntuProOnBoardingEnableUbuntuPro => 'Enable Ubuntu Pro';
 
   @override
-  String get ubuntuProOnBoardingEnableUbuntuProDescription => 'Attach this machine to an Ubuntu Pro subscription for security updates on a wider range of packages, until 2032.';
-
-  @override
-  String get ubuntuProSucessAttachHeader => 'Ubuntu Pro is now enabled in this machine';
-
-  @override
-  String get ubuntuProSucessAttachDescription => 'You can manage your Pro services in the Software & Updates application.';
+  String get ubuntuProOnBoardingEnableUbuntuProDescription =>
+      'Attach this machine to an Ubuntu Pro subscription for security updates on a wider range of packages, until 2032.';
+
+  @override
+  String get ubuntuProSucessAttachHeader =>
+      'Ubuntu Pro is now enabled in this machine';
+
+  @override
+  String get ubuntuProSucessAttachDescription =>
+      'You can manage your Pro services in the Software & Updates application.';
 }
 
 /// The translations for Chinese, as used in Taiwan (`zh_TW`).
 class UbuntuInitLocalizationsZhTw extends UbuntuInitLocalizationsZh {
-  UbuntuInitLocalizationsZhTw(): super('zh_TW');
+  UbuntuInitLocalizationsZhTw() : super('zh_TW');
 
   @override
   String get welcomePageTitle => '歡迎';
