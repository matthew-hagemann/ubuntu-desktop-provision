import 'ubuntu_init_localizations.dart';

/// The translations for Persian (`fa`).
class UbuntuInitLocalizationsFa extends UbuntuInitLocalizations {
  UbuntuInitLocalizationsFa([String locale = 'fa']) : super(locale);

  @override
  String get welcomePageTitle => 'خوش آمدید';

  @override
  String welcomePageHeader(Object distro) {
    return 'به $distro‌ خوش آمدید';
  }

  @override
  String get welcomeWhatsNew => 'چیزهای جدید؟';

  @override
  String get welcomeStartTitle => 'شروعی روان‌تر';

  @override
  String get welcomeStartSubtitle => 'پشتیبانی از یک تجربهٔ برپایی تمیزتر.';

  @override
  String get welcomeStoreTitle => 'فروشگاه کاره با ظاهر جدید';

  @override
  String get welcomeStoreSubtitle => 'یافتن نرم‌افزارهای دلخواهتان هرگز بدین سادگی نبوده.';

  @override
  String get welcomeSecurityTitle => 'امنیت بهبود یافته';

  @override
  String get welcomeSecuritySubtitle => 'گزینه‌هایی جدید برای رمزنگاری ZFS یا با پشتیبانی از سخت‌افزار.';

  @override
  String welcomeChangelogLabel(Object url) {
    return '<a href=\"$url\">دیدن گزارش دگرگونی</a>';
  }

  @override
  String get telemetryPageTitle => 'گزارش از دور';

  @override
  String telemetryHeader(Object distro) {
    return 'کمک به بهبود $distro';
  }

  @override
  String telemetryDescription(Object distro) {
    return 'هم‌رسانی ناشناس داده‌ها با $distro برای بهبود تجربه‌تان.';
  }

  @override
  String telemetryLabelOn(Object distro) {
    return 'بله. داده‌ها با گروه $distro هم‌رسانی شوند';
  }

  @override
  String get telemetryLabelOff => 'نه. داده‌های سامانه هم‌رسانی نشوند';

  @override
  String get telemetryReportLabel => 'گزارش کردن جزییات';

  @override
  String get telemetryReportTitle => 'جزییات گزارش';

  @override
  String get telemetryLegalLabel => 'حقوقی';

  @override
  String get privacyPageTitle => 'خدمات مکانی';

  @override
  String get privacyLocationTitle => 'به کار انداختن خدمات مکانی؟';

  @override
  String get privacyLocationSubtitle => 'می‌گذارد برنامه‌ها مکان جغرافیاییتان را بدانند.\nمی‌توانید هر زماندر تنظیمات سامانه تغییرش دهید.';

  @override
  String get privacyLocationEnable => 'خدمات مکانی';

  @override
  String get privacyPolicyLink => 'محرمانگی داده‌ها';

  @override
<<<<<<< HEAD
  String ubuntuProMagicAttachInstructions(Object url) {
    return 'Magic attach with this code at <a href=\"https://$url\">$url</a>';
  }

  @override
  String get ubuntuProPageTitle => 'Ubuntu Pro';

  @override
  String get ubuntuProHeader => 'Attach this machine';

  @override
  String get ubuntuProOrAddTokenManually => 'or add a token manually';

  @override
  String get ubuntuProTokenTextfieldHint => 'Token';

  @override
  String get ubuntuProSubscriptionDescription => 'Get the most comprehensive subscription for open-source software security';

  @override
  String ubuntuProSubscriptionFreeForPersonalUse(Object url) {
    return 'Always free for personal use. 30-days trial for enterprises. <a href=\"https://$url\">Learn more</a>';
  }

  @override
  String get ubuntuProTokenAttachButton => 'Attach';

  @override
  String get ubuntuProTokenAttachError => 'Invalid token';

  @override
  String get ubuntuProTokenAttachSucess => 'Valid token';

  @override
  String get ubuntuProTokenAttachErrorVariant => 'Invalid token, retry';

  @override
  String get ubuntuProOnBoardingSkipForNow => 'Skip for now';

  @override
  String get ubuntuProOnBoardingSkipForNowDescription => 'You can always enable Ubuntu Pro later via the Software & Updates application.';

  @override
  String get ubuntuProOnBoardingEnableUbuntuPro => 'Enable Ubuntu Pro';

  @override
  String get ubuntuProOnBoardingEnableUbuntuProDescription => 'Attach this machine to an Ubuntu Pro subscription for security updates on a wider range of packages, until 2032.';

  @override
  String get ubuntuProSucessAttachHeader => 'Ubuntu Pro is now enabled in this machine';

  @override
  String get ubuntuProSucessAttachDescription => 'You can manage your Pro services in the Software & Updates application.';
=======
  String get ubuntuProPageTitle => 'اوبونتوی حرفه‌ای';
>>>>>>> 94d89206
}<|MERGE_RESOLUTION|>--- conflicted
+++ resolved
@@ -25,13 +25,15 @@
   String get welcomeStoreTitle => 'فروشگاه کاره با ظاهر جدید';
 
   @override
-  String get welcomeStoreSubtitle => 'یافتن نرم‌افزارهای دلخواهتان هرگز بدین سادگی نبوده.';
+  String get welcomeStoreSubtitle =>
+      'یافتن نرم‌افزارهای دلخواهتان هرگز بدین سادگی نبوده.';
 
   @override
   String get welcomeSecurityTitle => 'امنیت بهبود یافته';
 
   @override
-  String get welcomeSecuritySubtitle => 'گزینه‌هایی جدید برای رمزنگاری ZFS یا با پشتیبانی از سخت‌افزار.';
+  String get welcomeSecuritySubtitle =>
+      'گزینه‌هایی جدید برای رمزنگاری ZFS یا با پشتیبانی از سخت‌افزار.';
 
   @override
   String welcomeChangelogLabel(Object url) {
@@ -75,7 +77,8 @@
   String get privacyLocationTitle => 'به کار انداختن خدمات مکانی؟';
 
   @override
-  String get privacyLocationSubtitle => 'می‌گذارد برنامه‌ها مکان جغرافیاییتان را بدانند.\nمی‌توانید هر زماندر تنظیمات سامانه تغییرش دهید.';
+  String get privacyLocationSubtitle =>
+      'می‌گذارد برنامه‌ها مکان جغرافیاییتان را بدانند.\nمی‌توانید هر زماندر تنظیمات سامانه تغییرش دهید.';
 
   @override
   String get privacyLocationEnable => 'خدمات مکانی';
@@ -84,13 +87,12 @@
   String get privacyPolicyLink => 'محرمانگی داده‌ها';
 
   @override
-<<<<<<< HEAD
   String ubuntuProMagicAttachInstructions(Object url) {
     return 'Magic attach with this code at <a href=\"https://$url\">$url</a>';
   }
 
   @override
-  String get ubuntuProPageTitle => 'Ubuntu Pro';
+  String get ubuntuProPageTitle => 'اوبونتوی حرفه‌ای';
 
   @override
   String get ubuntuProHeader => 'Attach this machine';
@@ -102,7 +104,8 @@
   String get ubuntuProTokenTextfieldHint => 'Token';
 
   @override
-  String get ubuntuProSubscriptionDescription => 'Get the most comprehensive subscription for open-source software security';
+  String get ubuntuProSubscriptionDescription =>
+      'Get the most comprehensive subscription for open-source software security';
 
   @override
   String ubuntuProSubscriptionFreeForPersonalUse(Object url) {
@@ -125,20 +128,21 @@
   String get ubuntuProOnBoardingSkipForNow => 'Skip for now';
 
   @override
-  String get ubuntuProOnBoardingSkipForNowDescription => 'You can always enable Ubuntu Pro later via the Software & Updates application.';
+  String get ubuntuProOnBoardingSkipForNowDescription =>
+      'You can always enable Ubuntu Pro later via the Software & Updates application.';
 
   @override
   String get ubuntuProOnBoardingEnableUbuntuPro => 'Enable Ubuntu Pro';
 
   @override
-  String get ubuntuProOnBoardingEnableUbuntuProDescription => 'Attach this machine to an Ubuntu Pro subscription for security updates on a wider range of packages, until 2032.';
+  String get ubuntuProOnBoardingEnableUbuntuProDescription =>
+      'Attach this machine to an Ubuntu Pro subscription for security updates on a wider range of packages, until 2032.';
 
   @override
-  String get ubuntuProSucessAttachHeader => 'Ubuntu Pro is now enabled in this machine';
+  String get ubuntuProSucessAttachHeader =>
+      'Ubuntu Pro is now enabled in this machine';
 
   @override
-  String get ubuntuProSucessAttachDescription => 'You can manage your Pro services in the Software & Updates application.';
-=======
-  String get ubuntuProPageTitle => 'اوبونتوی حرفه‌ای';
->>>>>>> 94d89206
+  String get ubuntuProSucessAttachDescription =>
+      'You can manage your Pro services in the Software & Updates application.';
 }