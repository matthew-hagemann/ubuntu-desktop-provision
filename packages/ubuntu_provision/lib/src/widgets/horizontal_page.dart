import 'dart:async';

import 'package:flutter/material.dart';
import 'package:flutter_riverpod/flutter_riverpod.dart';
import 'package:ubuntu_provision/providers.dart';
import 'package:ubuntu_wizard/ubuntu_wizard.dart';
import 'package:yaru/yaru.dart';

class HorizontalPage extends ConsumerWidget {
  const HorizontalPage({
    required this.windowTitle,
    required this.title,
    required this.children,
    this.onNext,
    this.nextArguments,
    this.trailingTitleWidget,
    this.isNextEnabled = true,
    this.managedScrolling = true,
    this.padding = const EdgeInsets.fromLTRB(
      kYaruPagePadding,
      kYaruPagePadding,
      3 * kYaruPagePadding,
      kYaruPagePadding,
    ),
    this.bottomBar,
    this.snackBar,
    this.imageTitleWidget,
    int? contentFlex,
    super.key,
  })  : assert(
          !managedScrolling || contentFlex == null,
          'contentFlex has no effect unless managedScrolling is set to false.',
        ),
        assert(
            (bottomBar == null) ||
                (onNext == null &&
                    nextArguments == null &&
                    isNextEnabled == true),
            'either provide a custom `bottomBar` or use the `onNext`, `nextArguments`, and `isNextEnabled` properties.'),
        _contentFlex = contentFlex ?? 1;

  /// The title for the title bar.
  final String windowTitle;

  /// The title that is displayed on top of the content column.
  final String title;

  /// A widget shown after the [title].
  final Widget? trailingTitleWidget;

  /// The right, larger, column with the content that should be focus on.
  final List<Widget> children;

  /// A callback for when the user presses the "Next" button.
  final FutureOr<void> Function()? onNext;

  /// Arguments passed along to the [NextWizardButton].
  final Object? nextArguments;

  /// Whether the next button should be enabled or not.
  final bool isNextEnabled;

  /// Whether the content should be scrollable. If you're for example using
  /// a `ListBuilder` for the context you want to set this to false.
  final bool managedScrolling;

  /// The padding applied around the area storing the icon and the content.
  final EdgeInsets padding;

  /// How much the content should flex compared to the expanded above and below
  /// the content (which defaults to a flexing value of 1).
  /// If [managedScrolling] is set to false, this value is ignored.
  final int _contentFlex;

  /// Override of the default bottom bar.
  final Widget? bottomBar;

  /// The snack bar to use (default is none).
  final SnackBar? snackBar;

<<<<<<< HEAD
  /// The content under the image.
  final Widget? imageTitleWidget;

  final ScrollController _scrollController = ScrollController();

=======
>>>>>>> 94d89206
  @override
  Widget build(BuildContext context, WidgetRef ref) {
    final name = ModalRoute.of(context)!.settings.name!.replaceFirst('/', '');
    final image = ref.watch(pageImagesProvider).get(name);
    final windowSize = MediaQuery.of(context).size;
    final isSmallWindow = windowSize.width < 700 || windowSize.height < 500;
    final adjustedPadding =
        isSmallWindow ? padding.copyWith(right: 0, left: 0) : padding;
    final scrollBarPadding =
        (ScrollbarTheme.of(context).thickness?.resolve({}) ?? 6) * 4;
    const hoverPadding = EdgeInsets.only(left: 4, bottom: 4);

    return WizardPage(
      title: YaruWindowTitleBar(title: Text(windowTitle)),
      content: Padding(
        padding: adjustedPadding,
        child: Row(
          children: [
            if (image != null || imageTitleWidget != null)
              Expanded(
                flex: 6,
                child: Column(
                  mainAxisAlignment: MainAxisAlignment.center,
                  children: [
                    if (image != null) image,
                    if (imageTitleWidget != null) ...[
                      const SizedBox(height: kWizardSpacing),
                      imageTitleWidget!,
                    ],
                  ],
                ),
              ),
            const SizedBox(width: kWizardSpacing),
            Expanded(
              flex: 8,
              child: Column(
                mainAxisAlignment: MainAxisAlignment.center,
                children: [
                  if (!managedScrolling) ...[
                    const Spacer(),
                    _Headline(
                      title: title,
                      trailingTitleWidget: trailingTitleWidget,
                    ),
                  ],
                  Expanded(
                    flex: managedScrolling ? 1 : _contentFlex,
                    child: managedScrolling
                        ? Center(
                            child: Scrollbar(
                              thumbVisibility: true,
                              child: SingleChildScrollView(
                                primary: true,
                                padding: hoverPadding +
                                    EdgeInsets.only(right: scrollBarPadding),
                                child: Column(
                                  crossAxisAlignment: CrossAxisAlignment.start,
                                  children: [
                                    _Headline(
                                      title: title,
                                      trailingTitleWidget: trailingTitleWidget,
                                    ),
                                    ...children,
                                  ],
                                ),
                              ),
                            ),
                          )
                        : Column(children: children),
                  ),
                  if (!managedScrolling) const Spacer(),
                ],
              ),
            ),
          ],
        ),
      ),
      snackBar: snackBar,
      bottomBar: bottomBar ??
          WizardBar(
            leading: const BackWizardButton(),
            trailing: [
              NextWizardButton(
                onNext: onNext,
                enabled: isNextEnabled,
                arguments: nextArguments,
              ),
            ],
          ),
    );
  }
}

class _Headline extends StatelessWidget {
  const _Headline({
    required this.title,
    this.trailingTitleWidget,
  });

  final String title;
  final Widget? trailingTitleWidget;

  @override
  Widget build(BuildContext context) {
    final theme = Theme.of(context);
    return Padding(
      padding: const EdgeInsets.only(bottom: kWizardSpacing),
      child: Row(
        mainAxisAlignment: MainAxisAlignment.spaceBetween,
        children: [
          Expanded(
            child: Text(
              title,
              style: theme.textTheme.titleLarge,
            ),
          ),
          if (trailingTitleWidget != null) trailingTitleWidget!,
        ],
      ),
    );
  }
}<|MERGE_RESOLUTION|>--- conflicted
+++ resolved
@@ -78,14 +78,9 @@
   /// The snack bar to use (default is none).
   final SnackBar? snackBar;
 
-<<<<<<< HEAD
   /// The content under the image.
   final Widget? imageTitleWidget;
 
-  final ScrollController _scrollController = ScrollController();
-
-=======
->>>>>>> 94d89206
   @override
   Widget build(BuildContext context, WidgetRef ref) {
     final name = ModalRoute.of(context)!.settings.name!.replaceFirst('/', '');
