import 'ubuntu_provision_localizations.dart';

/// The translations for Romanian Moldavian Moldovan (`ro`).
class UbuntuProvisionLocalizationsRo extends UbuntuProvisionLocalizations {
  UbuntuProvisionLocalizationsRo([String locale = 'ro']) : super(locale);

  @override
  String get accessibilityPageTitle => 'Accessibility';

  @override
  String accessibilityPageHeader(String DISTRO) {
    return 'Accessibility in $DISTRO';
  }

  @override
  String accessibilityPageBody(String DISTRO) {
    return 'Customise $DISTRO to your needs before you set up. You can change them later in System Settings.';
  }

  @override
  String get accessibilitySeeingLabel => 'Seeing';

  @override
  String get accessibilityHearingLabel => 'Hearing';

  @override
  String get accessibilityTypingLabel => 'Typing';

  @override
  String get accessibilityPointingLabel => 'Pointing and clicking';

  @override
  String get accessibilityZoomLabel => 'Zoom';

  @override
  String get accessibilityHighContrastLabel => 'High contrast';

  @override
  String get accessibilityLargeTextLabel => 'Large text';

  @override
  String get accessibilityReduceAnimationLabel => 'Reduce animation';

  @override
  String get accessibilityScreenReaderLabel => 'Screen reader';

  @override
  String get accessibilityVisualAlertsLabel => 'Visual alerts';

  @override
  String get accessibilityStickKeysLabel => 'Sticky keys';

  @override
  String get accessibilitySlowKeysLabel => 'Slow keys';

  @override
  String get accessibilityMouseKeysLabel => 'Mouse keys';

  @override
  String get accessibilityDesktopZoomLabel => 'Desktop zoom';

  @override
  String get errorPageTitle => 'Something went wrong';

  @override
  String get errorPageUnexpected => 'An unexpected error has occurred';

  @override
  String get timezonePageTitle => 'Select your timezone';

  @override
  String get timezoneLocationLabel => 'Location';

  @override
  String get timezoneTimezoneLabel => 'Timezone';

  @override
  String get keyboardTitle => 'Keyboard layout';

  @override
  String get keyboardHeader => 'Select your keyboard layout';

  @override
  String get keyboardTestHint => 'Type here to test your keyboard';

  @override
  String get keyboardDetectTitle => 'Detect keyboard layout';

  @override
  String get keyboardDetectButton => 'Detect';

  @override
  String get keyboardVariantLabel => 'Select your keyboard variant:';

  @override
  String get keyboardPressKeyLabel => 'Please press one of the following keys:';

  @override
  String get keyboardKeyPresentLabel => 'Is the following key present on your keyboard?';

  @override
  String get themePageTitle => 'Choose your theme';

  @override
  String get themePageHeader => 'You can always change this later in the appearance settings.';

  @override
  String get themeDark => 'Dark';

  @override
  String get themeLight => 'Light';

  @override
  String localePageTitle(String DISTRO) {
    return 'Welcome to $DISTRO';
  }

  @override
  String get localeHeader => 'Choose your language:';

  @override
  String get identityPageTitle => 'Create your account';

  @override
  String get identityAutoLogin => 'Log in automatically';

  @override
  String get identityRequirePassword => 'Require my password to log in';

  @override
  String get identityRealNameLabel => 'Your name';

  @override
  String get identityRealNameRequired => 'A name is required';

  @override
  String get identityRealNameTooLong => 'That name is too long.';

  @override
  String get identityHostnameLabel => 'Your computer\'s name';

  @override
  String get identityHostnameInfo => 'The name it uses when it talks to other computers.';

  @override
  String get identityHostnameRequired => 'A computer name is required';

  @override
  String get identityHostnameTooLong => 'That computer name is too long.';

  @override
  String get identityInvalidHostname => 'The computer name is invalid';

  @override
  String get identityUsernameLabel => 'Your username';

  @override
  String get identityUsernameRequired => 'A username is required';

  @override
  String get identityInvalidUsername => 'The username is invalid';

  @override
  String get identityUsernameInUse => 'That user name already exists.';

  @override
  String get identityUsernameSystemReserved => 'That name is reserved for system usage.';

  @override
  String get identityUsernameTooLong => 'That name is too long.';

  @override
  String get identityUsernameInvalidChars => 'That name contains invalid characters.';

  @override
  String get identityPasswordLabel => 'Password';

  @override
  String get identityPasswordRequired => 'A password is required';

  @override
  String get identityConfirmPasswordLabel => 'Confirm password';

  @override
  String get identityPasswordMismatch => 'The passwords do not match';

  @override
  String get identityPasswordShow => 'Show';

  @override
  String get identityPasswordHide => 'Hide';

  @override
  String get identityActiveDirectoryOption => 'Use Active Directory';

  @override
  String get identityActiveDirectoryInfo => 'You\'ll enter domain and other details in the next step.';

  @override
  String get activeDirectoryTitle => 'Log into Active Directory';

  @override
  String get activeDirectoryHeader => 'Log into Active Directory?';

  @override
  String activeDirectoryInfo(String DISTRO) {
    return '$DISTRO is designed to integrate seamlessly with Active Directory for easier administration.';
  }

  @override
  String get activeDirectoryTestConnection => 'Test domain connectivity';

  @override
  String get activeDirectoryDomainLabel => 'Domain';

  @override
  String get activeDirectoryDomainEmpty => 'Required';

  @override
  String get activeDirectoryDomainTooLong => 'Too long';

  @override
  String get activeDirectoryDomainInvalidChars => 'Invalid characters';

  @override
  String get activeDirectoryDomainStartDot => 'Starts with a dot (.)';

  @override
  String get activeDirectoryDomainEndDot => 'Ends with a dot (.)';

  @override
  String get activeDirectoryDomainStartHyphen => 'Starts with a hyphen (-)';

  @override
  String get activeDirectoryDomainEndHyphen => 'Ends with a hyphen (-)';

  @override
  String get activeDirectoryDomainMultipleDots => 'Contains multiple sequenced dots (..)';

  @override
  String get activeDirectoryDomainNotFound => 'Domain not found';

  @override
  String get activeDirectoryAdminLabel => 'Domain join user';

  @override
  String get activeDirectoryAdminEmpty => 'Required';

  @override
  String get activeDirectoryAdminInvalidChars => 'Invalid characters';

  @override
  String get activeDirectoryPasswordLabel => 'Password';

  @override
  String get activeDirectoryPasswordEmpty => 'Required';

  @override
  String get activeDirectoryErrorTitle => 'Error configuring connection to Active Directory';

  @override
  String get activeDirectoryErrorMessage => 'Sorry, Active Directory can\'t be set up at the moment. Once your system is up and running, visit <a href=\"https://help.ubuntu.com/activedirectory\">help.ubuntu.com/activedirectory</a> for help.';

  @override
  String get networkPageTitle => 'Internet connection';

  @override
  String get networkPageHeader => 'Connect to the internet';

  @override
  String get networkPageBody => 'An internet connection will improve your installation with compatibility check and extra software packages.';

  @override
  String get networkWiredOption => 'Use wired connection';

  @override
  String get networkWiredNone => 'No wired connection detected';

  @override
  String get networkWiredOff => 'Wired connection is turned off';

  @override
  String get networkWiredDisabled => 'To use Ethernet on this computer, a wired connection must be enabled';

  @override
  String get networkWiredEnable => 'Enable wired';

  @override
  String get networkWifiOption => 'Connect to a Wi-Fi network';

  @override
  String get networkWifiOff => 'Wireless networking disabled';

  @override
  String get networkWifiNone => 'No Wi-Fi devices detected';

  @override
  String get networkWifiDisabled => 'To use Wi-Fi on this computer, wireless networking must be enabled';

  @override
  String get networkWifiEnable => 'Enable Wi-Fi';

  @override
  String get networkHiddenWifiOption => 'Connect to a hidden Wi-Fi network';

  @override
  String get networkHiddenWifiNameLabel => 'Network name';

  @override
  String get networkHiddenWifiNameRequired => 'A network name is required';

  @override
<<<<<<< HEAD
  String get networkNoneOption => 'I don\'t want to connect to the internet just now';

  @override
  String get eulaPageTitle => 'License agreement';

  @override
  String get eulaReviewTerms => 'Review the license terms';

  @override
  String get eulaReadAndAcceptTerms => 'To continue setting up this machine, you must read and accept the license agreement terms.';

  @override
  String get eulaAcceptTerms => 'I have read and accept these terms';
=======
  String get networkNoneOption => 'Do not connect to the internet';
>>>>>>> aececc32
}<|MERGE_RESOLUTION|>--- conflicted
+++ resolved
@@ -310,8 +310,7 @@
   String get networkHiddenWifiNameRequired => 'A network name is required';
 
   @override
-<<<<<<< HEAD
-  String get networkNoneOption => 'I don\'t want to connect to the internet just now';
+  String get networkNoneOption => 'Do not connect to the internet';
 
   @override
   String get eulaPageTitle => 'License agreement';
@@ -324,7 +323,4 @@
 
   @override
   String get eulaAcceptTerms => 'I have read and accept these terms';
-=======
-  String get networkNoneOption => 'Do not connect to the internet';
->>>>>>> aececc32
 }