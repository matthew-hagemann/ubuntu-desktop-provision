--- conflicted
+++ resolved
@@ -63,7 +63,8 @@
   String get errorPageTitle => 'Coś poszło źle';
 
   @override
-  String get errorPageUnexpected => 'Przepraszamy, ale nie jesteśmy pewni, na czym polega błąd. Możesz spróbować ponownie uruchomić komputer i jeszcze raz rozpocząć proces instalacji. Możesz także <a>zgłosić problem</a>.';
+  String get errorPageUnexpected =>
+      'Przepraszamy, ale nie jesteśmy pewni, na czym polega błąd. Możesz spróbować ponownie uruchomić komputer i jeszcze raz rozpocząć proces instalacji. Możesz także <a>zgłosić problem</a>.';
 
   @override
   String get errorPageShowLog => 'Pokaż dziennik';
@@ -93,7 +94,8 @@
   String get keyboardHeader => 'Wybierz układ klawiatury';
 
   @override
-  String get keyboardTestHint => 'Tutaj można wpisywać znaki, aby przetestować klawiaturę';
+  String get keyboardTestHint =>
+      'Tutaj można wpisywać znaki, aby przetestować klawiaturę';
 
   @override
   String get keyboardDetectTitle => 'Wykryj układ klawiatury';
@@ -105,16 +107,19 @@
   String get keyboardVariantLabel => 'Wariant klawiatury:';
 
   @override
-  String get keyboardPressKeyLabel => 'Proszę wcisnąć jeden z następujących klawiszy:';
-
-  @override
-  String get keyboardKeyPresentLabel => 'Czy ten klawisz występuje na klawiaturze?';
+  String get keyboardPressKeyLabel =>
+      'Proszę wcisnąć jeden z następujących klawiszy:';
+
+  @override
+  String get keyboardKeyPresentLabel =>
+      'Czy ten klawisz występuje na klawiaturze?';
 
   @override
   String get themePageTitle => 'Wybierz swój motyw';
 
   @override
-  String get themePageHeader => 'Zawsze możesz zmienić to później w ustawieniach wyglądu.';
+  String get themePageHeader =>
+      'Zawsze możesz zmienić to później w ustawieniach wyglądu.';
 
   @override
   String get themeDark => 'Ciemny';
@@ -143,7 +148,8 @@
   String get identityRealNameLabel => 'Twoje imię i nazwisko';
 
   @override
-  String get identityRealNameRequired => 'Wymagane jest podanie imienia i nazwiska';
+  String get identityRealNameRequired =>
+      'Wymagane jest podanie imienia i nazwiska';
 
   @override
   String get identityRealNameTooLong => 'To imię i nazwisko jest za długie.';
@@ -152,10 +158,12 @@
   String get identityHostnameLabel => 'Nazwa tego komputera';
 
   @override
-  String get identityHostnameInfo => 'Określa nazwę komputera używaną podczas komunikacji z innymi komputerami.';
-
-  @override
-  String get identityHostnameRequired => 'Wymagane jest podanie nazwy komputera';
+  String get identityHostnameInfo =>
+      'Określa nazwę komputera używaną podczas komunikacji z innymi komputerami.';
+
+  @override
+  String get identityHostnameRequired =>
+      'Wymagane jest podanie nazwy komputera';
 
   @override
   String get identityHostnameTooLong => 'Ta nazwa komputera jest za długa.';
@@ -167,7 +175,8 @@
   String get identityUsernameLabel => 'Wybierz nazwę użytkownika';
 
   @override
-  String get identityUsernameRequired => 'Wymagane jest podanie nazwy użytkownika';
+  String get identityUsernameRequired =>
+      'Wymagane jest podanie nazwy użytkownika';
 
   @override
   String get identityInvalidUsername => 'Nazwa użytkownika jest nieprawidłowa';
@@ -176,13 +185,15 @@
   String get identityUsernameInUse => 'Ta nazwa użytkownika już istnieje.';
 
   @override
-  String get identityUsernameSystemReserved => 'Ta nazwa jest zarezerwowana na użytek systemu.';
+  String get identityUsernameSystemReserved =>
+      'Ta nazwa jest zarezerwowana na użytek systemu.';
 
   @override
   String get identityUsernameTooLong => 'Ta nazwa jest za długa.';
 
   @override
-  String get identityUsernameInvalidChars => 'Ta nazwa zawiera nieprawidłowe znaki.';
+  String get identityUsernameInvalidChars =>
+      'Ta nazwa zawiera nieprawidłowe znaki.';
 
   @override
   String get identityPasswordLabel => 'Hasło';
@@ -206,7 +217,8 @@
   String get identityActiveDirectoryOption => 'Użyj Active Directory';
 
   @override
-  String get identityActiveDirectoryInfo => 'W kolejnym kroku podasz domenę i inne szczegóły.';
+  String get identityActiveDirectoryInfo =>
+      'W kolejnym kroku podasz domenę i inne szczegóły.';
 
   @override
   String get activeDirectoryTitle => 'Konfigurowanie Active Directory';
@@ -247,7 +259,8 @@
   String get activeDirectoryDomainEndHyphen => 'Kończy się łącznikiem (-)';
 
   @override
-  String get activeDirectoryDomainMultipleDots => 'Zawiera wiele sekwencyjnych kropek (..)';
+  String get activeDirectoryDomainMultipleDots =>
+      'Zawiera wiele sekwencyjnych kropek (..)';
 
   @override
   String get activeDirectoryDomainNotFound => 'Nie znaleziono domeny';
@@ -268,10 +281,12 @@
   String get activeDirectoryPasswordEmpty => 'Wymagane';
 
   @override
-  String get activeDirectoryErrorTitle => 'Błąd podczas konfigurowania połączenia z Active Directory';
-
-  @override
-  String get activeDirectoryErrorMessage => 'Przepraszamy, w tej chwili nie można skonfigurować usługi Active Directory. Gdy system będzie gotowy do pracy, odwiedź <a href=\"https://help.ubuntu.com/activedirectory\">help.ubuntu.com/activedirectory</a>, aby uzyskać pomoc.';
+  String get activeDirectoryErrorTitle =>
+      'Błąd podczas konfigurowania połączenia z Active Directory';
+
+  @override
+  String get activeDirectoryErrorMessage =>
+      'Przepraszamy, w tej chwili nie można skonfigurować usługi Active Directory. Gdy system będzie gotowy do pracy, odwiedź <a href=\"https://help.ubuntu.com/activedirectory\">help.ubuntu.com/activedirectory</a>, aby uzyskać pomoc.';
 
   @override
   String get networkPageTitle => 'Połącz się z siecią';
@@ -280,7 +295,8 @@
   String get networkPageHeader => 'Połącz się z Internetem';
 
   @override
-  String get networkPageBody => 'Połączenie internetowe usprawni instalację dzięki sprawdzeniu zgodności i dodatkowym pakietom oprogramowania.';
+  String get networkPageBody =>
+      'Połączenie internetowe usprawni instalację dzięki sprawdzeniu zgodności i dodatkowym pakietom oprogramowania.';
 
   @override
   String get networkWiredOption => 'Użyj połączenia przewodowego';
@@ -292,7 +308,8 @@
   String get networkWiredOff => 'Połączenie przewodowe jest wyłączone';
 
   @override
-  String get networkWiredDisabled => 'Aby korzystać z sieci Ethernet na tym komputerze, musi być włączone połączenie przewodowe';
+  String get networkWiredDisabled =>
+      'Aby korzystać z sieci Ethernet na tym komputerze, musi być włączone połączenie przewodowe';
 
   @override
   String get networkWiredEnable => 'Włącz przewodowe';
@@ -307,7 +324,8 @@
   String get networkWifiNone => 'Nie wykryto urządzeń Wi-Fi';
 
   @override
-  String get networkWifiDisabled => 'Aby korzystać z sieci Wi-Fi na tym komputerze, musi być włączona sieć bezprzewodowa';
+  String get networkWifiDisabled =>
+      'Aby korzystać z sieci Wi-Fi na tym komputerze, musi być włączona sieć bezprzewodowa';
 
   @override
   String get networkWifiEnable => 'Włącz Wi-Fi';
@@ -322,8 +340,7 @@
   String get networkHiddenWifiNameRequired => 'Wymagana jest nazwa sieci';
 
   @override
-<<<<<<< HEAD
-  String get networkNoneOption => 'Nie chcę teraz łączyć się z Internetem';
+  String get networkNoneOption => 'Nie łącz się z Internetem';
 
   @override
   String get eulaPageTitle => 'License agreement';
@@ -332,11 +349,9 @@
   String get eulaReviewTerms => 'Review the license terms';
 
   @override
-  String get eulaReadAndAcceptTerms => 'To continue setting up this machine, you must read and accept the license agreement terms.';
+  String get eulaReadAndAcceptTerms =>
+      'To continue setting up this machine, you must read and accept the license agreement terms.';
 
   @override
   String get eulaAcceptTerms => 'I have read and accept these terms';
-=======
-  String get networkNoneOption => 'Nie łącz się z Internetem';
->>>>>>> 879874bf
 }