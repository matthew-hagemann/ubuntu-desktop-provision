--- conflicted
+++ resolved
@@ -83,6 +83,7 @@
   uses-material-design: true
   assets:
     - assets/
+    - assets/bitlocker/
     - assets/choose_your_look/
     - assets/install_alongside/
     - assets/installation_slides/
@@ -91,12 +92,6 @@
     - assets/installation_slides/screenshots/
     - assets/installation_slides/screenshots/dark/
     - assets/installation_slides/screenshots/light/
+    - assets/rst/
     - assets/select_guided_storage/
-    - assets/try_or_install/
-<<<<<<< HEAD
-    - assets/turn_off_bitlocker/
-    - assets/rst/
-=======
-    - assets/bitlocker/
-    - assets/turn_off_rst/
->>>>>>> fd8575d4
+    - assets/try_or_install/