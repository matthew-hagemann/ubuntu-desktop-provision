--- conflicted
+++ resolved
@@ -61,26 +61,6 @@
   "diskHeadersSystem": "System",
   "diskHeadersFormat": "Format",
 
-<<<<<<< HEAD
-  "installationCompleteTitle": "Installation complete",
-  "readyToUse": "**{system}** is installed and ready to use.",
-  "@readyToUse": {
-    "type": "text",
-    "placeholders": {
-      "system": {}
-    }
-  },
-  "restartInto": "Restart into {system}",
-  "@restartInto": {
-    "type": "text",
-    "placeholders": {
-        "system": {}
-    }
-  },
-  "shutdown": "Shut Down",
-
-  
-=======
   "whoAreYouPageTitle": "Who are you?",
   "whoAreYouPageAutoLogin": "Log in automatically",
   "whoAreYouPageRequirePassword": "Require my password to log in",
@@ -98,7 +78,6 @@
   "whoAreYouPageConfirmPasswordLabel": "Confirm your password",
   "whoAreYouPagePasswordMismatch": "The passwords do not match",
 
->>>>>>> 4a471702
   "writeChangesToDisk": "Write changes to disk",
   "writeChangesFallbackSerial": "disk",
   "@writeChangesFallbackSerial": { "description": "Default display name for a disk without a serial (unlikely)" },
@@ -151,5 +130,22 @@
 
   "strongPassword": "Strong password",
   "moderatePassword": "Moderate password",
-  "weakPassword": "Weak password"
+  "weakPassword": "Weak password",
+
+  "installationCompleteTitle": "Installation complete",
+  "readyToUse": "**{system}** is installed and ready to use.",
+  "@readyToUse": {
+    "type": "text",
+    "placeholders": {
+      "system": {}
+    }
+  },
+  "restartInto": "Restart into {system}",
+  "@restartInto": {
+    "type": "text",
+    "placeholders": {
+        "system": {}
+    }
+  },
+  "shutdown": "Shut Down"
 }