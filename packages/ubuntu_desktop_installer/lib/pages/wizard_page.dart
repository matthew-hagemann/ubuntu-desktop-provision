import 'package:flutter/material.dart';

import '../app_theme.dart';
import '../constants.dart';

/// Defines a wizard action, such as _Back_ or _Continue_.
class WizardAction {
  /// Creates a wizard action.
  const WizardAction({
    this.label,
    this.visible,
    this.highlighted,
    this.enabled,
    this.onActivated,
  });

  /// Text label of the back button.
  final String? label;

  /// Determines whether the action is visible.
  ///
  /// The default value is `true`
  final bool? visible;

  /// Determines whether the action is highlighted (green);
  ///
  /// The default value is `false`.
  final bool? highlighted;

  /// Determines whether the action is enabled.
  ///
  /// The default value is `false`. If not specified, the action is implicitly
  /// disabled if [onActivated] is `null`.
  final bool? enabled;

  /// Called when the action is triggered e.g. by pressing the action button.
  ///
  /// See also [enabled].
  final VoidCallback? onActivated;
}

/// The base for wizard pages in the installer.
///
/// Provides the appropriate layout and the common building blocks for
/// installation wizard pages.
class WizardPage extends StatelessWidget {
  /// Creates the wizard page.
  const WizardPage({
    Key? key,
    this.title,
    this.header,
    this.content,
    this.contentPadding = kContentPadding,
    this.footer,
    this.actions = const <WizardAction>[],
  }) : super(key: key);

  /// The title widget in the app bar.
  final Widget? title;

  /// A header widget below the title.
  final Widget? header;

  /// A content widget laid out below the header.
  final Widget? content;

  /// Padding around the content widget.
  final EdgeInsetsGeometry contentPadding;

  /// A footer widget on the side of the buttons.
  final Widget? footer;

  /// A list of actions in the button bar.
  final List<WizardAction> actions;

  @override
  Widget build(BuildContext context) {
    return Scaffold(
      appBar: AppBar(title: title, automaticallyImplyLeading: false),
      body: Column(
        crossAxisAlignment: CrossAxisAlignment.stretch,
        children: <Widget>[
          Padding(
            padding: kHeaderPadding,
            child: header != null
                ? Align(
                    alignment: Alignment.centerLeft,
                    child: header,
                  )
                : null,
          ),
          if (header != null) const SizedBox(height: kContentSpacing),
          Expanded(
            child: Padding(padding: contentPadding, child: content),
          ),
          const SizedBox(height: kContentSpacing),
        ],
      ),
      bottomNavigationBar: Padding(
        padding: kFooterPadding,
        child: Row(
          mainAxisAlignment: footer != null
              ? MainAxisAlignment.spaceBetween
              : MainAxisAlignment.end,
          children: <Widget>[
            if (footer != null) Expanded(child: footer!),
            const SizedBox(width: kContentSpacing),
            ButtonBar(
              buttonPadding: EdgeInsets.zero,
              children: <Widget>[
                ...actions.map((action) {
                  if (action.visible ?? true) {
                    final onPress =
                        action.enabled ?? true ? action.onActivated : null;

                    final textChild = Text(action.label!);
                    return Padding(
                      padding: const EdgeInsets.only(left: kButtonBarSpacing),
<<<<<<< HEAD
                      child: action.highlighted ?? false
                          ? ElevatedButton(
                              onPressed: onPress,
                              child: textChild,
                            )
                          : OutlinedButton(
                              onPressed: onPress,
                              child: textChild,
                            ),
                    );
                  }
                  return SizedBox();
                }).toList(),
=======
                      child: _createButton(action),
                    ),
>>>>>>> b4949d29
                const SizedBox(width: kButtonBarSpacing),
              ],
            ),
          ],
        ),
      ),
    );
  }

  Widget _createButton(WizardAction action) {
    final maybeActivate = action.enabled ?? true ? action.onActivated : null;
    return action.highlighted == true
        ? ElevatedButton(onPressed: maybeActivate, child: Text(action.label!))
        : OutlinedButton(onPressed: maybeActivate, child: Text(action.label!));
  }
}<|MERGE_RESOLUTION|>--- conflicted
+++ resolved
@@ -108,32 +108,12 @@
             ButtonBar(
               buttonPadding: EdgeInsets.zero,
               children: <Widget>[
-                ...actions.map((action) {
-                  if (action.visible ?? true) {
-                    final onPress =
-                        action.enabled ?? true ? action.onActivated : null;
-
-                    final textChild = Text(action.label!);
-                    return Padding(
+                for (final action in actions)
+                  if (action.visible ?? true)
+                    Padding(
                       padding: const EdgeInsets.only(left: kButtonBarSpacing),
-<<<<<<< HEAD
-                      child: action.highlighted ?? false
-                          ? ElevatedButton(
-                              onPressed: onPress,
-                              child: textChild,
-                            )
-                          : OutlinedButton(
-                              onPressed: onPress,
-                              child: textChild,
-                            ),
-                    );
-                  }
-                  return SizedBox();
-                }).toList(),
-=======
                       child: _createButton(action),
                     ),
->>>>>>> b4949d29
                 const SizedBox(width: kButtonBarSpacing),
               ],
             ),
