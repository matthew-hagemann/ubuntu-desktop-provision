--- conflicted
+++ resolved
@@ -1,12 +1,7 @@
 import 'package:flutter/material.dart';
 import 'package:wizard_router/wizard_router.dart';
 
-<<<<<<< HEAD
-import '../app_theme.dart';
-import '../routes.dart';
-=======
 import '../settings.dart';
->>>>>>> 4a471702
 import '../widgets.dart';
 import 'wizard_page.dart';
 
@@ -17,14 +12,6 @@
 
   @override
   Widget build(BuildContext context) {
-<<<<<<< HEAD
-    void nextPage() {
-      Navigator.of(context).pushNamed(Routes.installationComplete);
-    }
-
-    final theme = context.watch<AppTheme>();
-=======
->>>>>>> 4a471702
     return LocalizedView(
       builder: (context, lang) => WizardPage(
         header: Text(lang.chooseYourLookPageHeader),
