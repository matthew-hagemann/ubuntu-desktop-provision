--- conflicted
+++ resolved
@@ -125,19 +125,6 @@
                 WizardAction(
                   label: lang.startInstallingButtonText,
                   highlighted: true,
-<<<<<<< HEAD
-                  onActivated: () {
-                    // final client =
-                    //     Provider.of<SubiquityClient>(context, listen: false);
-                    // final choice = GuidedChoice(
-                    //     diskId: _response!.disks![0].id, useLvm: false);
-                    // client
-                    //     .setGuidedStorage(choice)
-                    //     .then((r) => print('Storage response: ${r.toJson()}'));
-                    // Navigator.pushNamed(context, Routes.updatesOtherSoftware);
-                    Navigator.of(context)
-                        .pushNamed(Routes.installationComplete);
-=======
                   onActivated: () async {
                     final client =
                         Provider.of<SubiquityClient>(context, listen: false);
@@ -163,7 +150,6 @@
                         .then((r) => print('Storage response: ${r.toJson()}'));
 
                     await client.confirm('/dev/tty1');
->>>>>>> 817068e1
                   },
                 ),
               ],
