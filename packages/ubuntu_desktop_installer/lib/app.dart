import 'package:flutter/material.dart';
import 'package:flutter_gen/gen_l10n/app_localizations.dart';
import 'package:intl/intl.dart';
import 'package:provider/provider.dart';
import 'package:yaru/yaru.dart' as yaru;

import 'app_theme.dart';
import 'l10n/app_localizations.dart';
import 'pages/allocate_disk_space_page.dart';
import 'pages/choose_your_look_page.dart';
import 'pages/installation_complete_page.dart';
import 'pages/keyboard_layout/keyboard_layout_page.dart';
import 'pages/try_or_install/try_or_install_page.dart';
import 'pages/turn_off_rst_page.dart';
import 'pages/updates_other_software/updates_other_software_page.dart';
import 'pages/welcome/welcome_page.dart';
import 'pages/write_changes_to_disk_page.dart';
import 'routes.dart';

class UbuntuDesktopInstallerApp extends StatelessWidget {
  const UbuntuDesktopInstallerApp({
    Key? key,
  }) : super(key: key);

  static final _locale =
      ValueNotifier(Locale(Intl.shortLocale(Intl.systemLocale)));

  static Locale get locale => _locale.value;
  static set locale(Locale locale) {
    _locale.value = locale;
  }

  @override
  Widget build(BuildContext context) {
    return ValueListenableBuilder<Locale>(
      valueListenable: _locale,
      builder: (context, value, _) => MaterialApp(
        locale: value,
        onGenerateTitle: (context) => AppLocalizations.of(context)!.appTitle,
        theme: yaru.lightTheme,
        darkTheme: yaru.darkTheme,
        themeMode: context.watch<AppTheme>().value,
        debugShowCheckedModeBanner: false,
        localizationsDelegates: [
          ...AppLocalizations.localizationsDelegates,
          const LocalizationsDelegateOc(),
        ],
        supportedLocales: AppLocalizations.supportedLocales,
        initialRoute: Routes.welcome,
        routes: <String, WidgetBuilder>{
          Routes.welcome: WelcomePage.create,
          Routes.tryOrInstall: TryOrInstallPage.create,
          Routes.turnOffRST: TurnOffRSTPage.create,
          Routes.keyboardLayout: KeyboardLayoutPage.create,
          Routes.updatesOtherSoftware: UpdatesOtherSoftwarePage.create,
<<<<<<< HEAD
          Routes.installationComplete: InstallationCompletePage.create,
          Routes.allocateDiskSpace: (context) => AllocateDiskSpacePage(),
          Routes.writeChangesToDisk: (context) => WriteChangesToDiskPage(),
=======
          Routes.allocateDiskSpace: AllocateDiskSpacePage.create,
          Routes.writeChangesToDisk: WriteChangesToDiskPage.create,
>>>>>>> f4d7c041
          Routes.chooseYourLook: ChooseYourLookPage.create,
        },
      ),
    );
  }
}<|MERGE_RESOLUTION|>--- conflicted
+++ resolved
@@ -53,14 +53,9 @@
           Routes.turnOffRST: TurnOffRSTPage.create,
           Routes.keyboardLayout: KeyboardLayoutPage.create,
           Routes.updatesOtherSoftware: UpdatesOtherSoftwarePage.create,
-<<<<<<< HEAD
-          Routes.installationComplete: InstallationCompletePage.create,
-          Routes.allocateDiskSpace: (context) => AllocateDiskSpacePage(),
-          Routes.writeChangesToDisk: (context) => WriteChangesToDiskPage(),
-=======
           Routes.allocateDiskSpace: AllocateDiskSpacePage.create,
           Routes.writeChangesToDisk: WriteChangesToDiskPage.create,
->>>>>>> f4d7c041
+          Routes.installationComplete: InstallationCompletePage.create,
           Routes.chooseYourLook: ChooseYourLookPage.create,
         },
       ),
